--- conflicted
+++ resolved
@@ -22,11 +22,7 @@
 	"regexp"
 	"strings"
 
-<<<<<<< HEAD
-	"github.com/bazelbuild/bazel-gazelle/internal/common"
-=======
 	"github.com/bazelbuild/bazel-gazelle/internal/pathtools"
->>>>>>> 28bfaa23
 )
 
 // A Label represents a label of a build target in Bazel.
@@ -138,9 +134,5 @@
 	if label.Relative {
 		log.Panicf("label must not be relative: %s", label)
 	}
-<<<<<<< HEAD
-	return repo == label.Repo && common.PathHasPrefix(label.Pkg, pkg)
-=======
 	return repo == label.Repo && pathtools.HasPrefix(label.Pkg, pkg)
->>>>>>> 28bfaa23
 }