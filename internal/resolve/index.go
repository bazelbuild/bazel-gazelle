/* Copyright 2017 The Bazel Authors. All rights reserved.

Licensed under the Apache License, Version 2.0 (the "License");
you may not use this file except in compliance with the License.
You may obtain a copy of the License at

   http://www.apache.org/licenses/LICENSE-2.0

Unless required by applicable law or agreed to in writing, software
distributed under the License is distributed on an "AS IS" BASIS,
WITHOUT WARRANTIES OR CONDITIONS OF ANY KIND, either express or implied.
See the License for the specific language governing permissions and
limitations under the License.
*/

package resolve

import (
	"fmt"
	"log"
	"path"
	"path/filepath"
	"strings"

	"github.com/bazelbuild/bazel-gazelle/internal/config"
	"github.com/bazelbuild/bazel-gazelle/internal/label"
	bf "github.com/bazelbuild/buildtools/build"
)

// RuleIndex is a table of rules in a workspace, indexed by label and by
// import path. Used by Resolver to map import paths to labels.
type RuleIndex struct {
	rules     []*ruleRecord
	labelMap  map[label.Label]*ruleRecord
	importMap map[importSpec][]*ruleRecord
}

// ruleRecord contains information about a rule relevant to import indexing.
type ruleRecord struct {
	rule       bf.Rule
	label      label.Label
	lang       config.Language
	importedAs []importSpec
	embedded   bool
}

// importSpec describes a package to be imported. Language is specified, since
// different languages have different formats for their imports.
type importSpec struct {
	lang config.Language
	imp  string
}

func NewRuleIndex() *RuleIndex {
	return &RuleIndex{
		labelMap: make(map[label.Label]*ruleRecord),
	}
}

// AddRulesFromFile adds existing rules to the index from file
// (which must not be nil).
func (ix *RuleIndex) AddRulesFromFile(c *config.Config, file *bf.File) {
	buildRel, err := filepath.Rel(c.RepoRoot, file.Path)
	if err != nil {
		log.Panicf("file not in repo: %s", file.Path)
	}
	buildRel = path.Dir(filepath.ToSlash(buildRel))
	if buildRel == "." || buildRel == "/" {
		buildRel = ""
	}

	for _, stmt := range file.Stmt {
		if call, ok := stmt.(*bf.CallExpr); ok {
			ix.addRule(call, c.GoPrefix, buildRel)
		}
	}
}

func (ix *RuleIndex) addRule(call *bf.CallExpr, goPrefix, buildRel string) {
	rule := bf.Rule{Call: call}
	record := &ruleRecord{
		rule:  rule,
<<<<<<< HEAD
		label: label.Label{Pkg: buildRel, Name: rule.Name()},
=======
		label: label.New("", buildRel, rule.Name()),
>>>>>>> 9d0cfaa2
	}

	if _, ok := ix.labelMap[record.label]; ok {
		log.Printf("multiple rules found with label %s", record.label)
		return
	}

	kind := rule.Kind()
	switch {
	case isGoLibrary(kind):
		record.lang = config.GoLang
		if imp := rule.AttrString("importpath"); imp != "" {
			record.importedAs = []importSpec{{lang: config.GoLang, imp: imp}}
		}
		// Additional proto imports may be added in Finish.

	case kind == "proto_library":
		record.lang = config.ProtoLang
		for _, s := range findSources(rule, buildRel, ".proto") {
			record.importedAs = append(record.importedAs, importSpec{lang: config.ProtoLang, imp: s})
		}

	default:
		return
	}

	ix.rules = append(ix.rules, record)
	ix.labelMap[record.label] = record
}

// Finish constructs the import index and performs any other necessary indexing
// actions after all rules have been added. This step is necessary because
// a rule may be indexed differently based on what rules are added later.
//
// This function must be called after all AddRulesFromFile calls but before any
// findRuleByImport calls.
func (ix *RuleIndex) Finish() {
	ix.skipGoEmbds()
	ix.buildImportIndex()
}

// skipGoEmbeds sets the embedded flag on Go library rules that are imported
// by other Go library rules with the same import path. Note that embedded
// rules may still be imported with non-Go imports. For example, a
// go_proto_library may be imported with either a Go import path or a proto
// path. If the library is embedded, only the proto path will be indexed.
func (ix *RuleIndex) skipGoEmbds() {
	for _, r := range ix.rules {
		if !isGoLibrary(r.rule.Kind()) {
			continue
		}
		importpath := r.rule.AttrString("importpath")

		var embedLabels []label.Label
		if embedList, ok := r.rule.Attr("embed").(*bf.ListExpr); ok {
			for _, embedElem := range embedList.List {
				embedStr, ok := embedElem.(*bf.StringExpr)
				if !ok {
					continue
				}
<<<<<<< HEAD
				embedLabel, err := label.ParseLabel(embedStr.Value)
=======
				embedLabel, err := label.Parse(embedStr.Value)
>>>>>>> 9d0cfaa2
				if err != nil {
					continue
				}
				embedLabels = append(embedLabels, embedLabel)
			}
		}
		if libraryStr, ok := r.rule.Attr("library").(*bf.StringExpr); ok {
<<<<<<< HEAD
			if libraryLabel, err := label.ParseLabel(libraryStr.Value); err == nil {
=======
			if libraryLabel, err := label.Parse(libraryStr.Value); err == nil {
>>>>>>> 9d0cfaa2
				embedLabels = append(embedLabels, libraryLabel)
			}
		}

		for _, l := range embedLabels {
			embed, ok := ix.findRuleByLabel(l, r.label)
			if !ok {
				continue
			}
			if embed.rule.AttrString("importpath") != importpath {
				continue
			}
			embed.embedded = true
		}
	}
}

// buildImportIndex constructs the map used by findRuleByImport.
func (ix *RuleIndex) buildImportIndex() {
	ix.importMap = make(map[importSpec][]*ruleRecord)
	for _, r := range ix.rules {
		if isGoProtoLibrary(r.rule.Kind()) {
			protoImports := findGoProtoSources(ix, r)
			r.importedAs = append(r.importedAs, protoImports...)
		}
		for _, imp := range r.importedAs {
			if imp.lang == config.GoLang && r.embedded {
				continue
			}
			ix.importMap[imp] = append(ix.importMap[imp], r)
		}
	}
}

type ruleNotFoundError struct {
	from label.Label
	imp  string
}

func (e ruleNotFoundError) Error() string {
	return fmt.Sprintf("no rule found for import %q, needed in %s", e.imp, e.from)
}

type selfImportError struct {
	from label.Label
	imp  string
}

func (e selfImportError) Error() string {
	return fmt.Sprintf("rule %s imports itself with path %q", e.from, e.imp)
}

func (ix *RuleIndex) findRuleByLabel(label label.Label, from label.Label) (*ruleRecord, bool) {
	label = label.Abs(from.Repo, from.Pkg)
	r, ok := ix.labelMap[label]
	return r, ok
}

// findRuleByImport attempts to resolve an import string to a rule record.
// imp is the import to resolve (which includes the target language). lang is
// the language of the rule with the dependency (for example, in
// go_proto_library, imp will have ProtoLang and lang will be GoLang).
// from is the rule which is doing the dependency. This is used to check
// vendoring visibility and to check for self-imports.
//
// Any number of rules may provide the same import. If no rules provide the
// import, ruleNotFoundError is returned. If a rule imports itself,
// selfImportError is returned. If multiple rules provide the import, this
// function will attempt to choose one based on Go vendoring logic.  In
// ambiguous cases, an error is returned.
func (ix *RuleIndex) findRuleByImport(imp importSpec, lang config.Language, from label.Label) (*ruleRecord, error) {
	matches := ix.importMap[imp]
	var bestMatch *ruleRecord
	var bestMatchIsVendored bool
	var bestMatchVendorRoot string
	var matchError error
	for _, m := range matches {
		if m.lang != lang {
			continue
		}

		switch imp.lang {
		case config.GoLang:
			// Apply vendoring logic for Go libraries. A library in a vendor directory
			// is only visible in the parent tree. Vendored libraries supercede
			// non-vendored libraries, and libraries closer to from.Pkg supercede
			// those further up the tree.
			isVendored := false
			vendorRoot := ""
			parts := strings.Split(m.label.Pkg, "/")
			for i, part := range parts {
				if part == "vendor" {
					isVendored = true
					vendorRoot = strings.Join(parts[:i], "/")
					break
				}
			}
<<<<<<< HEAD
			if isVendored && !label.PackageContains(m.label.Repo, vendorRoot, from) {
=======
			if isVendored && !label.New(m.label.Repo, vendorRoot, "").Contains(from) {
>>>>>>> 9d0cfaa2
				// vendor directory not visible
				continue
			}
			if bestMatch == nil || isVendored && (!bestMatchIsVendored || len(vendorRoot) > len(bestMatchVendorRoot)) {
				// Current match is better
				bestMatch = m
				bestMatchIsVendored = isVendored
				bestMatchVendorRoot = vendorRoot
				matchError = nil
			} else if !isVendored && (bestMatchIsVendored || len(vendorRoot) < len(bestMatchVendorRoot)) {
				// Current match is worse
			} else {
				// Match is ambiguous
				matchError = fmt.Errorf("multiple rules (%s and %s) may be imported with %q", bestMatch.label, m.label, imp.imp)
			}

		default:
			if bestMatch == nil {
				bestMatch = m
			} else {
				matchError = fmt.Errorf("multiple rules (%s and %s) may be imported with %q", bestMatch.label, m.label, imp.imp)
			}
		}
	}
	if matchError != nil {
		return nil, matchError
	}
	if bestMatch == nil {
		return nil, ruleNotFoundError{from, imp.imp}
	}
	if bestMatch.label.Equal(from) {
		return nil, selfImportError{from, imp.imp}
	}

	if imp.lang == config.ProtoLang && lang == config.GoLang {
		importpath := bestMatch.rule.AttrString("importpath")
		if betterMatch, err := ix.findRuleByImport(importSpec{config.GoLang, importpath}, config.GoLang, from); err == nil {
			return betterMatch, nil
		}
	}

	return bestMatch, nil
}

func (ix *RuleIndex) findLabelByImport(imp importSpec, lang config.Language, from label.Label) (label.Label, error) {
	r, err := ix.findRuleByImport(imp, lang, from)
	if err != nil {
		return label.NoLabel, err
	}
	return r.label, nil
}

func findGoProtoSources(ix *RuleIndex, r *ruleRecord) []importSpec {
<<<<<<< HEAD
	protoLabel, err := label.ParseLabel(r.rule.AttrString("proto"))
=======
	protoLabel, err := label.Parse(r.rule.AttrString("proto"))
>>>>>>> 9d0cfaa2
	if err != nil {
		return nil
	}
	proto, ok := ix.findRuleByLabel(protoLabel, r.label)
	if !ok {
		return nil
	}
	var importedAs []importSpec
	for _, source := range findSources(proto.rule, proto.label.Pkg, ".proto") {
		importedAs = append(importedAs, importSpec{lang: config.ProtoLang, imp: source})
	}
	return importedAs
}

func findSources(r bf.Rule, buildRel, ext string) []string {
	srcsExpr := r.Attr("srcs")
	srcsList, ok := srcsExpr.(*bf.ListExpr)
	if !ok {
		return nil
	}
	var srcs []string
	for _, srcExpr := range srcsList.List {
		src, ok := srcExpr.(*bf.StringExpr)
		if !ok {
			continue
		}
<<<<<<< HEAD
		label, err := label.ParseLabel(src.Value)
=======
		label, err := label.Parse(src.Value)
>>>>>>> 9d0cfaa2
		if err != nil || !label.Relative || !strings.HasSuffix(label.Name, ext) {
			continue
		}
		srcs = append(srcs, path.Join(buildRel, label.Name))
	}
	return srcs
}

func isGoLibrary(kind string) bool {
	return kind == "go_library" || isGoProtoLibrary(kind)
}

func isGoProtoLibrary(kind string) bool {
	return kind == "go_proto_library" || kind == "go_grpc_library"
}<|MERGE_RESOLUTION|>--- conflicted
+++ resolved
@@ -80,11 +80,7 @@
 	rule := bf.Rule{Call: call}
 	record := &ruleRecord{
 		rule:  rule,
-<<<<<<< HEAD
-		label: label.Label{Pkg: buildRel, Name: rule.Name()},
-=======
 		label: label.New("", buildRel, rule.Name()),
->>>>>>> 9d0cfaa2
 	}
 
 	if _, ok := ix.labelMap[record.label]; ok {
@@ -145,11 +141,7 @@
 				if !ok {
 					continue
 				}
-<<<<<<< HEAD
-				embedLabel, err := label.ParseLabel(embedStr.Value)
-=======
 				embedLabel, err := label.Parse(embedStr.Value)
->>>>>>> 9d0cfaa2
 				if err != nil {
 					continue
 				}
@@ -157,11 +149,7 @@
 			}
 		}
 		if libraryStr, ok := r.rule.Attr("library").(*bf.StringExpr); ok {
-<<<<<<< HEAD
-			if libraryLabel, err := label.ParseLabel(libraryStr.Value); err == nil {
-=======
 			if libraryLabel, err := label.Parse(libraryStr.Value); err == nil {
->>>>>>> 9d0cfaa2
 				embedLabels = append(embedLabels, libraryLabel)
 			}
 		}
@@ -259,11 +247,7 @@
 					break
 				}
 			}
-<<<<<<< HEAD
-			if isVendored && !label.PackageContains(m.label.Repo, vendorRoot, from) {
-=======
 			if isVendored && !label.New(m.label.Repo, vendorRoot, "").Contains(from) {
->>>>>>> 9d0cfaa2
 				// vendor directory not visible
 				continue
 			}
@@ -317,11 +301,7 @@
 }
 
 func findGoProtoSources(ix *RuleIndex, r *ruleRecord) []importSpec {
-<<<<<<< HEAD
-	protoLabel, err := label.ParseLabel(r.rule.AttrString("proto"))
-=======
 	protoLabel, err := label.Parse(r.rule.AttrString("proto"))
->>>>>>> 9d0cfaa2
 	if err != nil {
 		return nil
 	}
@@ -348,11 +328,7 @@
 		if !ok {
 			continue
 		}
-<<<<<<< HEAD
-		label, err := label.ParseLabel(src.Value)
-=======
 		label, err := label.Parse(src.Value)
->>>>>>> 9d0cfaa2
 		if err != nil || !label.Relative || !strings.HasSuffix(label.Name, ext) {
 			continue
 		}
