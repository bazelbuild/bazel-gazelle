# Copyright 2023 The Bazel Authors. All rights reserved.
#
# Licensed under the Apache License, Version 2.0 (the "License");
# you may not use this file except in compliance with the License.
# You may obtain a copy of the License at
#
#    http://www.apache.org/licenses/LICENSE-2.0
#
# Unless required by applicable law or agreed to in writing, software
# distributed under the License is distributed on an "AS IS" BASIS,
# WITHOUT WARRANTIES OR CONDITIONS OF ANY KIND, either express or implied.
# See the License for the specific language governing permissions and
# limitations under the License.

load("//internal:go_repository.bzl", "go_repository")
load(
    ":default_gazelle_overrides.bzl",
    "DEFAULT_BUILD_EXTRA_ARGS_BY_PATH",
    "DEFAULT_BUILD_FILE_GENERATION_BY_PATH",
    "DEFAULT_DIRECTIVES_BY_PATH",
)
load(":go_mod.bzl", "deps_from_go_mod", "go_work_from_label", "sums_from_go_mod", "sums_from_go_work")
load(":semver.bzl", "COMPARES_HIGHEST_SENTINEL", "semver")
load(
    ":utils.bzl",
    "drop_nones",
    "extension_metadata",
    "format_rule_call",
    "get_directive_value",
    "with_replaced_or_new_fields",
    "repo_name",
)

visibility("//")

_HIGHEST_VERSION_SENTINEL = semver.to_comparable("999999.999999.999999")

_FORBIDDEN_OVERRIDE_TAG = """\
Using the "go_deps.{tag_class}" tag in a non-root Bazel module is forbidden, \
but module "{module_name}" requests it.

If you need this override for a Bazel module that will be available in a public \
registry (such as the Bazel Central Registry), please file an issue at \
https://github.com/bazelbuild/bazel-gazelle/issues/new or submit a PR adding \
the required directives to the "default_gazelle_overrides.bzl" file at \
https://github.com/bazelbuild/bazel-gazelle/tree/master/internal/bzlmod/default_gazelle_overrides.bzl.
"""

_GAZELLE_ATTRS = {
    "build_file_generation": attr.string(
        default = "on",
        doc = """One of `"auto"`, `"on"` (default), `"off"`, `"clean"`.

        Whether Gazelle should generate build files for the Go module.

        Although "auto" is the default globally for build_file_generation,
        if a `"gazelle_override"` or `"gazelle_default_attributes"` tag is present
        for a Go module, the `"build_file_generation"` attribute will default to "on"
        since these tags indicate the presence of `"directives"` or `"build_extra_args"`.

        In `"auto"` mode, Gazelle will run if there is no build file in the Go
        module's root directory.

        In `"clean"` mode, Gazelle will first remove any existing build files.

        """,
        values = [
            "auto",
            "off",
            "on",
            "clean",
        ],
    ),
    "build_extra_args": attr.string_list(
        default = [],
        doc = """
        A list of additional command line arguments to pass to Gazelle when generating build files.
        """,
    ),
    "directives": attr.string_list(
        doc = """Gazelle configuration directives to use for this Go module's external repository.

        Each directive uses the same format as those that Gazelle
        accepts as comments in Bazel source files, with the
        directive name followed by optional arguments separated by
        whitespace.""",
    ),
}

def _fail_on_non_root_overrides(module_ctx, module, tag_class):
    if module.is_root:
        return

    # Isolated module extension usages only contain tags from a single module, so we can allow
    # overrides. This is a new feature in Bazel 6.3.0, earlier versions do not allow module usages
    # to be isolated.
    if getattr(module_ctx, "is_isolated", False):
        return

    if getattr(module.tags, tag_class):
        fail(_FORBIDDEN_OVERRIDE_TAG.format(
            tag_class = tag_class,
            module_name = module.name,
        ))

def _fail_on_duplicate_overrides(path, module_name, overrides):
    if path in overrides:
        fail("Multiple overrides defined for Go module path \"{}\" in module \"{}\".".format(path, module_name))

def _fail_on_unmatched_overrides(override_keys, resolutions, override_name):
    unmatched_overrides = [path for path in override_keys if path not in resolutions]
    if unmatched_overrides:
        fail("Some {} did not target a Go module with a matching path: {}".format(
            override_name,
            ", ".join(unmatched_overrides),
        ))

def _check_directive(directive):
    if directive.startswith("gazelle:") and " " in directive and not directive[len("gazelle:"):][0].isspace():
        return
    fail("Invalid Gazelle directive: \"{}\". Gazelle directives must be of the form \"gazelle:key value\".".format(directive))

def _get_override_or_default(specific_overrides, gazelle_default_attributes, default_path_overrides, path, default_value, attribute_name):
    # 1st: Check for user-provided specific overrides. If a specific override is found,
    # all of its attributes will be applied (even if left to the tag's default). This is to allow
    # users to override the gazelle_default_attributes tag back to the tag's default.
    #
    # This will also cause "build_file_generation" to default to "on" if a specific override is found.
    specific_override = specific_overrides.get(path)
    if specific_override and hasattr(specific_override, attribute_name):
        return getattr(specific_override, attribute_name)

    # 2nd. Check for default attributes provided by the user. This must be done before checking for
    # gazelle's defaults path overrides to prevent Gazelle from overriding a user-specified flag.
    #
    # This will also cause "build_file_generation" to default to "on" if default attributes are found.
    global_override_value = getattr(gazelle_default_attributes, attribute_name, None)
    if global_override_value:
        return global_override_value

    # 3rd: Check for default overrides for specific path.
    default_path_override = default_path_overrides.get(path)
    if default_path_override:
        return default_path_override

    # 4th. Return the default value if no override was found.
    # This will cause "build_file_generation" to default to "auto".
    return default_value

def _get_directives(path, gazelle_overrides, gazelle_default_attributes):
    return _get_override_or_default(gazelle_overrides, gazelle_default_attributes, DEFAULT_DIRECTIVES_BY_PATH, path, [], "directives")

def _get_build_file_generation(path, gazelle_overrides, gazelle_default_attributes):
    # The default value for build_file_generation is "auto" if no override is found, but will default to "on" if an override is found.
    return _get_override_or_default(gazelle_overrides, gazelle_default_attributes, DEFAULT_BUILD_FILE_GENERATION_BY_PATH, path, "auto", "build_file_generation")

def _get_build_extra_args(path, gazelle_overrides, gazelle_default_attributes):
    return _get_override_or_default(gazelle_overrides, gazelle_default_attributes, DEFAULT_BUILD_EXTRA_ARGS_BY_PATH, path, [], "build_extra_args")

def _get_patches(path, module_overrides):
    return _get_override_or_default(module_overrides, struct(), {}, path, [], "patches")

def _get_patch_args(path, module_overrides):
    override = _get_override_or_default(module_overrides, struct(), {}, path, None, "patch_strip")
    return ["-p{}".format(override)] if override else []

def _is_dev_dependency(module_ctx, tag):
    if hasattr(tag, "_is_dev_dependency"):
        # Synthetic tags generated from go_deps.from_file have this "hidden" attribute.
        return tag._is_dev_dependency

    # This function is available in Bazel 6.2.0 and later. This is the same version that has
    # module_ctx.extension_metadata, so the return value of this function is not used if it is
    # not available.
    return module_ctx.is_dev_dependency(tag) if hasattr(module_ctx, "is_dev_dependency") else False

def _intersperse_newlines(tags):
    return [tag for p in zip(tags, len(tags) * ["\n"]) for tag in p]

# This function processes the gazelle_default_attributes tag for a given module and returns a struct
# containing the attributes from _GAZELLE_ATTRS that are defined in the tag.
def _process_gazelle_default_attributes(module_ctx):
    for module in module_ctx.modules:
        _fail_on_non_root_overrides(module_ctx, module, "gazelle_default_attributes")

    for module in module_ctx.modules:
        tags = module.tags.gazelle_default_attributes
        if not tags:
            continue

        if len(tags) > 1:
            fail(
                "go_deps.gazelle_default_attributes: only one tag can be specified per module, got:\n",
                *[t for p in zip(module.tags.gazelle_default_attributes, len(module.tags.gazelle_default_attributes) * ["\n"]) for t in p]
            )

        tag = tags[0]
        return struct(**{
            attr: getattr(tag, attr)
            for attr in _GAZELLE_ATTRS.keys()
            if hasattr(tag, attr)
        })

    return None

# This function processes a given override type for a given module, checks for duplicate overrides
# and inserts the override returned from the process_override_func into the overrides dict.
def _process_overrides(module_ctx, module, override_type, overrides, process_override_func, additional_overrides = None):
    _fail_on_non_root_overrides(module_ctx, module, override_type)
    for override_tag in getattr(module.tags, override_type):
        _fail_on_duplicate_overrides(override_tag.path, module.name, overrides)

        # Some overrides conflict with other overrides. These can be specified in the
        # additional_overrides dict. If the override is in the additional_overrides dict, then fail.
        if additional_overrides:
            _fail_on_duplicate_overrides(override_tag.path, module.name, additional_overrides)

        overrides[override_tag.path] = process_override_func(override_tag)

def _process_gazelle_override(gazelle_override_tag):
    for directive in gazelle_override_tag.directives:
        _check_directive(directive)

    return struct(**{
        attr: getattr(gazelle_override_tag, attr)
        for attr in _GAZELLE_ATTRS.keys()
        if hasattr(gazelle_override_tag, attr)
    })

def _process_module_override(module_override_tag):
    return struct(
        patches = module_override_tag.patches,
        patch_strip = module_override_tag.patch_strip,
    )

def _process_archive_override(archive_override_tag):
    return struct(
        urls = archive_override_tag.urls,
        sha256 = archive_override_tag.sha256,
        strip_prefix = archive_override_tag.strip_prefix,
        patches = archive_override_tag.patches,
        patch_strip = archive_override_tag.patch_strip,
    )

def _go_repository_config_impl(ctx):
    repos = []
    for name, importpath in sorted(ctx.attr.importpaths.items()):
        repos.append(format_rule_call(
            "go_repository",
            name = name,
            importpath = importpath,
            module_name = ctx.attr.module_names.get(name),
            build_naming_convention = ctx.attr.build_naming_conventions.get(name),
        ))

    ctx.file("WORKSPACE", "\n".join(repos))
    ctx.file("BUILD.bazel", "exports_files(['WORKSPACE', 'config.json'])")
    ctx.file("go_env.bzl", content = "GO_ENV = " + repr(ctx.attr.go_env))

    # For use by @rules_go//go.
    ctx.file("config.json", content = json.encode_indent({
        "go_env": ctx.attr.go_env,
        "dep_files": ctx.attr.dep_files,
    }))

_go_repository_config = repository_rule(
    implementation = _go_repository_config_impl,
    attrs = {
        "importpaths": attr.string_dict(mandatory = True),
        "module_names": attr.string_dict(mandatory = True),
        "build_naming_conventions": attr.string_dict(mandatory = True),
        "go_env": attr.string_dict(mandatory = True),
        "dep_files": attr.string_list(),
    },
)

def check_for_version_conflict(version, previous, module_tag, module_name_to_go_dot_mod_label, conflict_printer):
    """
    Check if duplicate modules have different versions, and fail with a useful error message if they do.

    Args:
        version: The version of the module.
        previous: The previous module object.
        module_tag: The module tag.
        module_name_to_go_dot_mod_label: A dictionary mapping module paths to go.mod labels.
        conflict_printer: a printer function to use for printing the error message, generally either print or fail.
    """

    if not previous or version == previous.version:
        # no previous module, so no possible error OR
        # version is the same, skip because we won't error
        return

    if hasattr(module_tag, "local_path"):
        # overrides are not considered for version conflicts
        return

    # When using go.work, duplicate dependency versions are possible.
    # This can cause issues, so we fail with a hopefully actionable error.
    current_label = module_tag._parent_label

    previous_label = previous.module_tag._parent_label

    corrective_measure = """To correct this:
    1. ensure that '{}' in all go.mod files is the same version.
    2. in the folders where you made changes run: bazel run @rules_go//go -- mod tidy
    3. at the workspace root run: bazel run @rules_go//go -- work sync.""".format(module_tag.path)

    message = """Multiple versions of {} found:
    - {} contains: {}
    - {} contains: {}
{}""".format(module_tag.path, current_label, module_tag.version, previous_label, previous.module_tag.version, corrective_measure)

    conflict_printer(message)

def _noop(_):
    pass

# These repos are shared between the isolated and non-isolated instances of go_deps as they are
# referenced directly by rules (go_proto_library) and would result in linker errors due to duplicate
# packages if they were resolved separately.
# When adding a new Go module to this list, make sure that:
# 1. The corresponding repository is visible to the gazelle module via a use_repo directive.
# 2. All transitive dependencies of the module are also in this list. Avoid adding module that have
#    a large number of transitive dependencies.
_SHARED_REPOS = [
    "github.com/golang/protobuf",
    "google.golang.org/protobuf",
]

def _go_deps_impl(module_ctx):
    module_resolutions = {}
    sums = {}
    replace_map = {}
    bazel_deps = {}

    gazelle_default_attributes = _process_gazelle_default_attributes(module_ctx)
    archive_overrides = {}
    gazelle_overrides = {}
    module_overrides = {}

    root_versions = {}
    root_module_direct_deps = {}
    root_module_direct_dev_deps = {}

    first_module = module_ctx.modules[0]
    if first_module.is_root and first_module.name in ["gazelle", "rules_go"]:
        root_module_direct_deps["bazel_gazelle_go_repository_config"] = None

    outdated_direct_dep_printer = print
    go_env = {}
    dep_files = []
    debug_mode = False
    for module in module_ctx.modules:
        if len(module.tags.config) > 1:
            fail(
                "Multiple \"go_deps.config\" tags defined in module \"{}\":\n".format(module.name),
                *_intersperse_newlines(module.tags.config)
            )

        # Parse the go_deps.config tag of the root module only.
        for mod_config in module.tags.config:
            if not module.is_root:
                continue
            check_direct_deps = mod_config.check_direct_dependencies
            if check_direct_deps == "off":
                outdated_direct_dep_printer = _noop
            elif check_direct_deps == "warning":
                outdated_direct_dep_printer = print
            elif check_direct_deps == "error":
                outdated_direct_dep_printer = fail
            go_env = mod_config.go_env
            debug_mode = mod_config.debug_mode

        _process_overrides(module_ctx, module, "gazelle_override", gazelle_overrides, _process_gazelle_override)
        _process_overrides(module_ctx, module, "module_override", module_overrides, _process_module_override, archive_overrides)
        _process_overrides(module_ctx, module, "archive_override", archive_overrides, _process_archive_override, module_overrides)

        if len(module.tags.from_file) > 1:
            fail(
                "Multiple \"go_deps.from_file\" tags defined in module \"{}\": {}".format(
                    module.name,
                    ", ".join([str(tag.go_mod) for tag in module.tags.from_file]),
                ),
            )

        additional_module_tags = []
        from_file_tags = []
        module_name_to_go_dot_mod_label = {}

        for from_file_tag in module.tags.from_file:
            if bool(from_file_tag.go_work) == bool(from_file_tag.go_mod):
                fail("go_deps.from_file tag must have either go_work or go_mod attribute, but not both.")

            if from_file_tag.go_mod:
                from_file_tags.append(from_file_tag)
            elif from_file_tag.go_work:
                if module.is_root != True:
                    fail("go_deps.from_file(go_work = '{}') tag can only be used from a root module but: '{}' is not a root module.".format(from_file_tag.go_work, module.name))

                go_work = go_work_from_label(module_ctx, from_file_tag.go_work)

                # this ensures go.work replacements are considered
                additional_module_tags += [
                    with_replaced_or_new_fields(tag, _is_dev_dependency = False)
                    for tag in go_work.module_tags
                ]

                for entry, new_sum in sums_from_go_work(module_ctx, from_file_tag.go_work).items():
                    _safe_insert_sum(sums, entry, new_sum)

                replace_map.update(go_work.replace_map)
                from_file_tags = from_file_tags + go_work.from_file_tags
            else:
                fail("Either \"go_mod\" or \"go_work\" must be specified in \"go_deps.from_file\" tags.")

        for from_file_tag in from_file_tags:
            module_path, module_tags_from_go_mod, go_mod_replace_map, module_name = deps_from_go_mod(module_ctx, from_file_tag.go_mod)
            module_name_to_go_dot_mod_label[module_name] = from_file_tag.go_mod

            # Collect the relative path of the root module's go.mod file if it lives in the main
            # repository.
            if module.is_root and not from_file_tag.go_mod.workspace_name:
                go_mod = "go.mod"
                if from_file_tag.go_mod.package:
                    go_mod = from_file_tag.go_mod.package + "/" + go_mod
                dep_files.append(go_mod)

            is_dev_dependency = _is_dev_dependency(module_ctx, from_file_tag)
            additional_module_tags += [
                with_replaced_or_new_fields(tag, _is_dev_dependency = is_dev_dependency)
                for tag in module_tags_from_go_mod
            ]

            if module.is_root or getattr(module_ctx, "is_isolated", False):
                # for the replace_map, first in wins
                for mod_path, mod in go_mod_replace_map.items():
                    if not mod_path in replace_map:
                        replace_map[mod_path] = mod
            else:
                # Register this Bazel module as providing the specified Go module. It participates
                # in version resolution using its registry version, which uses a relaxed variant of
                # semver that can however still be compared to strict semvers.
                # An empty version string signals an override, which is assumed to be newer than any
                # other version.
                raw_version = _canonicalize_raw_version(module.version)
                version = semver.to_comparable(raw_version, relaxed = True) if raw_version else _HIGHEST_VERSION_SENTINEL
                if module_path not in bazel_deps or version > bazel_deps[module_path].version:
                    bazel_deps[module_path] = struct(
                        module_name = module.name,
                        repo_name = "@" + from_file_tag.go_mod.workspace_name,
                        version = version,
                        raw_version = raw_version,
                    )

            # Load all sums from transitively resolved `go.sum` files that have modules.
            if len(module_tags_from_go_mod) > 0:
                for entry, new_sum in sums_from_go_mod(module_ctx, from_file_tag.go_mod).items():
                    _safe_insert_sum(sums, entry, new_sum)

        # Load sums from manually specified modules separately.
        for module_tag in module.tags.module:
            if module_tag.build_naming_convention:
                fail("""The "build_naming_convention" attribute is no longer supported for "go_deps.module" tags. Use a "gazelle:go_naming_convention" directive via the "gazelle_override" tag's "directives" attribute instead.""")
            if module_tag.build_file_proto_mode:
                fail("""The "build_file_proto_mode" attribute is no longer supported for "go_deps.module" tags. Use a "gazelle:proto" directive via the "gazelle_override" tag's "directives" attribute instead.""")
            sum_version = _canonicalize_raw_version(module_tag.version)
            _safe_insert_sum(sums, (module_tag.path, sum_version), module_tag.sum)

        # Parse the go_dep.module tags of all transitive dependencies and apply
        # Minimum Version Selection to resolve importpaths to Go module versions
        # and sums.
        #
        # Note: This applies Minimum Version Selection on the resolved
        # dependency graphs of all transitive Bazel module dependencies, which
        # is not what `go mod` does. But since this algorithm ends up using only
        # Go module versions that have been explicitly declared somewhere in the
        # full graph, we can assume that at that place all its required
        # transitive dependencies have also been declared - we may end up
        # resolving them to higher versions, but only compatible ones.
        paths = {}

        for module_tag in module.tags.module + additional_module_tags:
            if module_tag.path in bazel_deps:
                continue

            raw_version = _canonicalize_raw_version(module_tag.version)

            # For modules imported from a go.sum, we know which ones are direct
            # dependencies and can thus only report implicit version upgrades
            # for direct dependencies. For manually specified go_deps.module
            # tags, we always report version upgrades unless users override with
            # the "indirect" attribute.
            if module.is_root and not module_tag.indirect:
                root_versions[module_tag.path] = raw_version
                if _is_dev_dependency(module_ctx, module_tag):
                    root_module_direct_dev_deps[repo_name(module_tag.path)] = None
                else:
                    root_module_direct_deps[repo_name(module_tag.path)] = None

            version = semver.to_comparable(raw_version)
            previous = paths.get(module_tag.path)

            fail_on_version_conflict = any([x.fail_on_version_conflict for x in module.tags.from_file])

            conflict_printer = fail if fail_on_version_conflict else print
            check_for_version_conflict(version, previous, module_tag, module_name_to_go_dot_mod_label, conflict_printer)
            paths[module_tag.path] = struct(version = version, module_tag = module_tag)

            if module_tag.path not in module_resolutions or version > module_resolutions[module_tag.path].version:
                to_path = None
                local_path = None

                if module_tag.path in replace_map:
                    replacement = replace_map[module_tag.path]

                    to_path = replacement.to_path
                    local_path = replacement.local_path

                module_resolutions[module_tag.path] = struct(
                    repo_name = repo_name(module_tag.path),
                    version = version,
                    raw_version = raw_version,
                    to_path = to_path,
                    local_path = local_path,
                )

    _fail_on_unmatched_overrides(archive_overrides.keys(), module_resolutions, "archive_overrides")
    _fail_on_unmatched_overrides(gazelle_overrides.keys(), module_resolutions, "gazelle_overrides")
    _fail_on_unmatched_overrides(module_overrides.keys(), module_resolutions, "module_overrides")

    # All `replace` directives are applied after version resolution.
    # We can simply do this by checking the replace paths' existence
    # in the module resolutions and swapping out the entry.
    for path, replace in replace_map.items():
        if path in module_resolutions:
            # If the replace directive specified a version then we only
            # apply it if the versions match.
            if replace.from_version:
                comparable_from_version = semver.to_comparable(replace.from_version)
                if module_resolutions[path].version != comparable_from_version:
                    continue

            new_version = semver.to_comparable(replace.version)
            module_resolutions[path] = with_replaced_or_new_fields(
                module_resolutions[path],
                replace = replace.to_path,
                version = new_version,
                raw_version = replace.version,
            )
            if path in root_versions:
                if replace != replace.to_path:
                    # If the root module replaces a Go module with a completely different one, do
                    # not ever report an implicit version upgrade.
                    root_versions.pop(path)
                else:
                    root_versions[path] = replace.version

    for path, bazel_dep in bazel_deps.items():
        # We can't apply overrides to Bazel dependencies and thus fall back to using the Go module.
        if path in archive_overrides or path in gazelle_overrides or path in module_overrides or path in replace_map:
            continue

        # Only use the Bazel module if it is at least as high as the required Go module version.
        if path in module_resolutions and bazel_dep.version < module_resolutions[path].version:
            outdated_direct_dep_printer(
                "Go module \"{path}\" is provided by Bazel module \"{bazel_module}\" in version {bazel_dep_version}, but requested at higher version {go_version} via Go requirements. Consider adding or updating an appropriate \"bazel_dep\" to ensure that the Bazel module is used to provide the Go module.".format(
                    path = path,
                    bazel_module = bazel_dep.module_name,
                    bazel_dep_version = bazel_dep.raw_version,
                    go_version = module_resolutions[path].raw_version,
                ),
            )
            continue

        # TODO: We should update root_versions if the bazel_dep is a direct dependency of the root
        #   module. However, we currently don't have a way to determine that.
        module_resolutions[path] = bazel_dep

    for path, root_version in root_versions.items():
        if semver.to_comparable(root_version) < module_resolutions[path].version:
            outdated_direct_dep_printer(
                "For Go module \"{path}\", the root module requires module version v{root_version}, but got v{resolved_version} in the resolved dependency graph.".format(
                    path = path,
                    root_version = root_version,
                    resolved_version = module_resolutions[path].raw_version,
                ),
            )

    for path, module in module_resolutions.items():
        if hasattr(module, "module_name"):
            # Do not create a go_repository for a Go module provided by a bazel_dep.
<<<<<<< HEAD
            root_module_direct_deps.pop(repo_name(path), default = None)
            root_module_direct_dev_deps.pop(repo_name(path), default = None)
=======
            root_module_direct_deps.pop(_repo_name(path), None)
            root_module_direct_dev_deps.pop(_repo_name(path), None)
>>>>>>> 453d7289
            continue
        if getattr(module_ctx, "is_isolated", False) and path in _SHARED_REPOS:
            # Do not create a go_repository for a dep shared with the non-isolated instance of
            # go_deps.
            continue

        go_repository_args = {
            "name": module.repo_name,
            # Compared to the name attribute, the content of this attribute does not go through repo
            # mapping.
            "internal_only_do_not_use_apparent_name": module.repo_name,
            "importpath": path,
            "build_directives": _get_directives(path, gazelle_overrides, gazelle_default_attributes),
            "build_file_generation": _get_build_file_generation(path, gazelle_overrides, gazelle_default_attributes),
            "build_extra_args": _get_build_extra_args(path, gazelle_overrides, gazelle_default_attributes),
            "patches": _get_patches(path, module_overrides),
            "patch_args": _get_patch_args(path, module_overrides),
            "debug_mode": debug_mode,
        }

        archive_override = archive_overrides.get(path)
        if archive_override:
            go_repository_args.update({
                "urls": archive_override.urls,
                "strip_prefix": archive_override.strip_prefix,
                "sha256": archive_override.sha256,
                "patches": _get_patches(path, archive_overrides),
                "patch_args": _get_patch_args(path, archive_overrides),
            })
        elif module.local_path:
            go_repository_args.update({
                # the version is now meaningless
                "version": None,
                "local_path": module.local_path,
            })
        else:
            repo_args = {
                "replace": getattr(module, "replace", None),
                "version": "v" + module.raw_version,
            }

            sum = _get_sum_from_module(path, module, sums)
            if sum:
                repo_args["sum"] = sum

            go_repository_args.update(repo_args)

        go_repository(**go_repository_args)

    # Create a synthetic WORKSPACE file that lists all Go repositories created
    # above and contains all the information required by Gazelle's -repo_config
    # to generate BUILD files for external Go modules. This skips the need to
    # run generate_repo_config. Only "importpath" and "build_naming_convention"
    # are relevant.
    _go_repository_config(
        name = "bazel_gazelle_go_repository_config",
        importpaths = {
            module.repo_name: path
            for path, module in module_resolutions.items()
        },
        module_names = {
            info.repo_name: info.module_name
            for path, info in bazel_deps.items()
        },
        build_naming_conventions = drop_nones({
            module.repo_name: get_directive_value(
                _get_directives(path, gazelle_overrides, gazelle_default_attributes),
                "go_naming_convention",
            )
            for path, module in module_resolutions.items()
        }),
        go_env = go_env,
        dep_files = dep_files,
    )

    return extension_metadata(
        module_ctx,
        root_module_direct_deps = root_module_direct_deps.keys(),
        # If a Go module appears as both a dev and a non-dev dependency, it has to be imported as a
        # non-dev dependency.
        root_module_direct_dev_deps = {
            repo_name: None
            for repo_name in root_module_direct_dev_deps.keys()
            if repo_name not in root_module_direct_deps
        }.keys(),
        reproducible = True,
    )

def _get_sum_from_module(path, module, sums):
    entry = (path, module.raw_version)
    if hasattr(module, "replace"):
        entry = (module.replace, module.raw_version)

    if entry not in sums:
        if module.raw_version == COMPARES_HIGHEST_SENTINEL:
            # replacement have no sums, so we can skip this
            return None
        elif module.local_path == None:
            # When updating a dependency, its sum may not be in go.sum and we can't hard fail here
            # since we need Bazel to tidy the module
            print("No sum for {}@{} found, run bazel run @rules_go//go -- mod tidy to generate it".format(path, module.raw_version))
            return None

    return sums[entry]

def _safe_insert_sum(sums, entry, new_sum):
    if entry in sums and new_sum != sums[entry]:
        fail("Multiple mismatching sums for {}@{} found: {} vs {}".format(entry[0], entry[1], new_sum, sums[entry]))
    sums[entry] = new_sum

def _canonicalize_raw_version(raw_version):
    if raw_version.startswith("v"):
        return raw_version[1:]
    return raw_version

_config_tag = tag_class(
    attrs = {
        "check_direct_dependencies": attr.string(
            values = ["off", "warning", "error"],
        ),
        "go_env": attr.string_dict(
            doc = "The environment variables to use when fetching Go dependencies or running the `@rules_go//go` tool.",
        ),
        "debug_mode": attr.bool(doc = "Whether or not to print stdout and stderr messages from gazelle", default = False),
    },
)

_from_file_tag = tag_class(
    attrs = {
        "go_mod": attr.label(mandatory = False),
        "go_work": attr.label(mandatory = False),
        "fail_on_version_conflict": attr.bool(
            default = True,
            doc = "Fail if duplicate modules have different versions",
        ),
    },
)

_module_tag = tag_class(
    attrs = {
        "path": attr.string(mandatory = True),
        "version": attr.string(mandatory = True),
        "sum": attr.string(),
        "indirect": attr.bool(
            doc = """Whether this Go module is an indirect dependency.""",
            default = False,
        ),
        "build_naming_convention": attr.string(doc = """Removed, do not use""", default = ""),
        "build_file_proto_mode": attr.string(doc = """Removed, do not use""", default = ""),
        "local_path": attr.string(
            doc = """For when a module is replaced by one residing in a local directory path """,
            mandatory = False,
        ),
    },
)

_archive_override_tag = tag_class(
    attrs = {
        "path": attr.string(
            doc = """The Go module path for the repository to be overridden.

            This module path must be defined by other tags in this
            extension within this Bazel module.""",
            mandatory = True,
        ),
        "urls": attr.string_list(
            doc = """A list of HTTP(S) URLs where an archive containing the project can be
            downloaded. Bazel will attempt to download from the first URL; the others
            are mirrors.""",
        ),
        "strip_prefix": attr.string(
            doc = """If the repository is downloaded via HTTP (`urls` is set), this is a
            directory prefix to strip. See [`http_archive.strip_prefix`].""",
        ),
        "sha256": attr.string(
            doc = """If the repository is downloaded via HTTP (`urls` is set), this is the
            SHA-256 sum of the downloaded archive. When set, Bazel will verify the archive
            against this sum before extracting it.""",
        ),
        "patches": attr.label_list(
            doc = "A list of patches to apply to the repository *after* gazelle runs.",
        ),
        "patch_strip": attr.int(
            default = 0,
            doc = "The number of leading path segments to be stripped from the file name in the patches.",
        ),
    },
    doc = "Override the default source location on a given Go module in this extension.",
)

_gazelle_override_tag = tag_class(
    attrs = {
        "path": attr.string(
            doc = """The Go module path for the repository to be overridden.

            This module path must be defined by other tags in this
            extension within this Bazel module.""",
            mandatory = True,
        ),
    } | _GAZELLE_ATTRS,
    doc = "Override Gazelle's behavior on a given Go module defined by other tags in this extension.",
)

_gazelle_default_attributes_tag = tag_class(
    attrs = _GAZELLE_ATTRS,
    doc = "Override Gazelle's default attribute values for all modules in this extension.",
)

_module_override_tag = tag_class(
    attrs = {
        "path": attr.string(
            doc = """The Go module path for the repository to be overridden.

            This module path must be defined by other tags in this
            extension within this Bazel module.""",
            mandatory = True,
        ),
        "patches": attr.label_list(
            doc = "A list of patches to apply to the repository *after* gazelle runs.",
        ),
        "patch_strip": attr.int(
            default = 0,
            doc = "The number of leading path segments to be stripped from the file name in the patches.",
        ),
    },
    doc = "Apply patches to a given Go module defined by other tags in this extension.",
)

go_deps = module_extension(
    _go_deps_impl,
    tag_classes = {
        "archive_override": _archive_override_tag,
        "config": _config_tag,
        "from_file": _from_file_tag,
        "gazelle_override": _gazelle_override_tag,
        "gazelle_default_attributes": _gazelle_default_attributes_tag,
        "module": _module_tag,
        "module_override": _module_override_tag,
    },
)<|MERGE_RESOLUTION|>--- conflicted
+++ resolved
@@ -590,13 +590,8 @@
     for path, module in module_resolutions.items():
         if hasattr(module, "module_name"):
             # Do not create a go_repository for a Go module provided by a bazel_dep.
-<<<<<<< HEAD
-            root_module_direct_deps.pop(repo_name(path), default = None)
-            root_module_direct_dev_deps.pop(repo_name(path), default = None)
-=======
             root_module_direct_deps.pop(_repo_name(path), None)
             root_module_direct_dev_deps.pop(_repo_name(path), None)
->>>>>>> 453d7289
             continue
         if getattr(module_ctx, "is_isolated", False) and path in _SHARED_REPOS:
             # Do not create a go_repository for a dep shared with the non-isolated instance of
