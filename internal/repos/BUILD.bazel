load("@io_bazel_rules_go//go:def.bzl", "go_library", "go_test")

go_library(
    name = "go_default_library",
    srcs = [
        "dep.go",
        "remote.go",
        "repo.go",
    ],
    importpath = "github.com/bazelbuild/bazel-gazelle/internal/repos",
    visibility = ["//visibility:public"],
    deps = [
        "//internal/label:go_default_library",
        "//internal/pathtools:go_default_library",
        "//internal/rule:go_default_library",
        "//vendor/github.com/pelletier/go-toml:go_default_library",
        "//vendor/golang.org/x/tools/go/vcs:go_default_library",
    ],
)

go_test(
    name = "go_default_test",
    srcs = [
        "import_test.go",
        "remote_test.go",
        "repo_test.go",
    ],
    embed = [":go_default_library"],
    deps = [
        "//internal/rule:go_default_library",
<<<<<<< HEAD
        "@org_golang_x_tools//go/vcs:go_default_library",
=======
        "//vendor/golang.org/x/tools/go/vcs:go_default_library",
>>>>>>> dd6bf66a
    ],
)<|MERGE_RESOLUTION|>--- conflicted
+++ resolved
@@ -28,10 +28,6 @@
     embed = [":go_default_library"],
     deps = [
         "//internal/rule:go_default_library",
-<<<<<<< HEAD
-        "@org_golang_x_tools//go/vcs:go_default_library",
-=======
         "//vendor/golang.org/x/tools/go/vcs:go_default_library",
->>>>>>> dd6bf66a
     ],
 )