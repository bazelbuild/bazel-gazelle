module(
    name = "gazelle",
    version = "0.26.0",
)

print("WARNING: The bazel_gazelle Bazel module is still highly experimental and subject to change at any time. Only use it to try out bzlmod for now.")

bazel_dep(name = "bazel_skylib", version = "1.2.0")
bazel_dep(name = "rules_go", version = "0.33.0", repo_name = "io_bazel_rules_go")

go_sdk = use_extension("@io_bazel_rules_go//go:extensions.bzl", "go_sdk")

# Known to exist since it is instantiated by rules_go itself.
use_repo(go_sdk, "go_default_sdk")

non_module_deps = use_extension("//internal/bzlmod:non_module_deps.bzl", "non_module_deps")
use_repo(
    non_module_deps,
    "bazel_gazelle_go_repository_cache",
    "bazel_gazelle_go_repository_config",
    "bazel_gazelle_go_repository_tools",
)

<<<<<<< HEAD
go_deps = use_extension("@gazelle//:extensions.bzl", "go_deps")
go_deps.from_file(go_mod = "//:go.mod")
=======
go_deps = use_extension("//:extensions.bzl", "go_deps")
go_deps.module(
    importpath = "honnef.co/go/tools",
    sum = "h1:/hemPrYIhOhy8zYrNj+069zDB68us2sMGsfkFJO0iZs=",
    version = "v0.0.0-20190523083050-ea95bdfd59fc",
)
go_deps.module(
    importpath = "github.com/bazelbuild/buildtools",
    sum = "h1:ox8T5nCkvLflRgKZ6uzzdvLDN3gbNZBgLBqA5Xgn7QA=",
    version = "v0.0.0-20220323134444-a9f46b2bb3de",
    build_naming_convention = "go_default_library",
)
go_deps.module(
    importpath = "github.com/bazelbuild/rules_go",
    sum = "h1:8/MDe6zCE7nYKXhlbamM1izUgJjw2ce7M5kd4QKF/3Y=",
    version = "v0.31.0",
)
go_deps.module(
    importpath = "github.com/bmatcuk/doublestar/v4",
    sum = "h1:X0krlUVAVmtr2cRoTqR8aDMrDqnB36ht8wpWTiQ3jsA=",
    version = "v4.0.2",
)
go_deps.module(
    importpath = "github.com/BurntSushi/toml",
    sum = "h1:WXkYYl6Yr3qBf1K79EBnL4mak0OimBfB0XUf9Vl28OQ=",
    version = "v0.3.1",
)
go_deps.module(
    importpath = "github.com/census-instrumentation/opencensus-proto",
    sum = "h1:glEXhBS5PSLLv4IXzLA5yPRVX4bilULVyxxbrfOtDAk=",
    version = "v0.2.1",
)
go_deps.module(
    importpath = "github.com/chzyer/logex",
    sum = "h1:Swpa1K6QvQznwJRcfTfQJmTE72DqScAa40E+fbHEXEE=",
    version = "v1.1.10",
)
go_deps.module(
    importpath = "github.com/chzyer/readline",
    sum = "h1:fY5BOSpyZCqRo5OhCuC+XN+r/bBCmeuuJtjz+bCNIf8=",
    version = "v0.0.0-20180603132655-2972be24d48e",
)
go_deps.module(
    importpath = "github.com/chzyer/test",
    sum = "h1:q763qf9huN11kDQavWsoZXJNW3xEE4JJyHa5Q25/sd8=",
    version = "v0.0.0-20180213035817-a1ea475d72b1",
)
go_deps.module(
    importpath = "github.com/client9/misspell",
    sum = "h1:ta993UF76GwbvJcIo3Y68y/M3WxlpEHPWIGDkJYwzJI=",
    version = "v0.3.4",
)
go_deps.module(
    importpath = "github.com/davecgh/go-spew",
    sum = "h1:vj9j/u1bqnvCEfJOwUhtlOARqs3+rkHYY13jYWTU97c=",
    version = "v1.1.1",
)
go_deps.module(
    importpath = "github.com/envoyproxy/go-control-plane",
    sum = "h1:4cmBvAEBNJaGARUEs3/suWRyfyBfhf7I60WBZq+bv2w=",
    version = "v0.9.1-0.20191026205805-5f8ba28d4473",
)
go_deps.module(
    importpath = "github.com/envoyproxy/protoc-gen-validate",
    sum = "h1:EQciDnbrYxy13PgWoY8AqoxGiPrpgBZ1R8UNe3ddc+A=",
    version = "v0.1.0",
)
go_deps.module(
    importpath = "github.com/fsnotify/fsnotify",
    sum = "h1:mZcQUHVQUQWoPXXtuf9yuEXKudkV2sx1E06UadKWpgI=",
    version = "v1.5.1",
)
go_deps.module(
    importpath = "github.com/golang/glog",
    sum = "h1:VKtxabqXZkF25pY9ekfRL6a582T4P37/31XEstQ5p58=",
    version = "v0.0.0-20160126235308-23def4e6c14b",
)
go_deps.module(
    importpath = "github.com/golang/mock",
    sum = "h1:G5FRp8JnTd7RQH5kemVNlMeyXQAztQ3mOWV95KxsXH8=",
    version = "v1.1.1",
)
go_deps.module(
    importpath = "github.com/golang/protobuf",
    sum = "h1:JjCZWpVbqXDqFVmTfYWEVTMIYrL/NPdPSCHPJ0T/raM=",
    version = "v1.4.3",
)
go_deps.module(
    importpath = "github.com/google/go-cmp",
    sum = "h1:81/ik6ipDQS2aGcBfIN5dHDB36BwrStyeAQquSYCV4o=",
    version = "v0.5.7",
)
go_deps.module(
    importpath = "github.com/pelletier/go-toml",
    sum = "h1:tjENF6MfZAg8e4ZmZTeWaWiT2vXtsoO6+iuOjFhECwM=",
    version = "v1.9.4",
)
go_deps.module(
    importpath = "github.com/pmezard/go-difflib",
    sum = "h1:4DBwDE0NGyQoBHbLQYPwSUPoCMWR5BEzIk/f1lZbAQM=",
    version = "v1.0.0",
)
go_deps.module(
    importpath = "github.com/prometheus/client_model",
    sum = "h1:gQz4mCbXsO+nc9n1hCxHcGA3Zx3Eo+UHZoInFGUIXNM=",
    version = "v0.0.0-20190812154241-14fe0d1b01d4",
)
go_deps.module(
    importpath = "github.com/yuin/goldmark",
    sum = "h1:OtISOGfH6sOWa1/qXqqAiOIAO6Z5J3AEAE18WAq6BiQ=",
    version = "v1.4.0",
)
go_deps.module(
    importpath = "cloud.google.com/go",
    sum = "h1:e0WKqKTd5BnrG8aKH3J3h+QvEIQtSUcf2n5UZ5ZgLtQ=",
    version = "v0.26.0",
)
go_deps.module(
    importpath = "gopkg.in/check.v1",
    sum = "h1:yhCVgyC4o1eVCa2tZl7eS0r+SDo693bJlVdllGtEeKM=",
    version = "v0.0.0-20161208181325-20d25e280405",
)
go_deps.module(
    importpath = "gopkg.in/yaml.v2",
    sum = "h1:ZCJp+EgiOT7lHqUV2J862kp8Qj64Jo6az82+3Td9dZw=",
    version = "v2.2.2",
)
go_deps.module(
    importpath = "go.starlark.net",
    sum = "h1:xwwDQW5We85NaTk2APgoN9202w/l0DVGp+GZMfsrh7s=",
    version = "v0.0.0-20210223155950-e043a3d3c984",
)
go_deps.module(
    importpath = "google.golang.org/appengine",
    sum = "h1:/wp5JvzpHIxhs/dumFmF7BXTf3Z+dd4uXta4kVyO508=",
    version = "v1.4.0",
)
go_deps.module(
    importpath = "google.golang.org/genproto",
    sum = "h1:+kGHl1aib/qcwaRi1CbqBZ1rk19r85MNUf8HaBghugY=",
    version = "v0.0.0-20200526211855-cb27e3aa2013",
)
go_deps.module(
    importpath = "google.golang.org/grpc",
    sum = "h1:rRYRFMVgRv6E0D70Skyfsr28tDXIuuPZyWGMPdMcnXg=",
    version = "v1.27.0",
)
go_deps.module(
    importpath = "google.golang.org/protobuf",
    sum = "h1:Ejskq+SyPohKW+1uil0JJMtmHCgJPJ/qWTxr8qp+R4c=",
    version = "v1.25.0",
)
go_deps.module(
    importpath = "golang.org/x/crypto",
    sum = "h1:ObdrDkeb4kJdCP557AjRjq69pTHfNouLtWZG7j9rPN8=",
    version = "v0.0.0-20191011191535-87dc89f01550",
)
go_deps.module(
    importpath = "golang.org/x/exp",
    sum = "h1:c2HOrn5iMezYjSlGPncknSEr/8x5LELb/ilJbXi9DEA=",
    version = "v0.0.0-20190121172915-509febef88a4",
)
go_deps.module(
    importpath = "golang.org/x/lint",
    sum = "h1:XQyxROzUlZH+WIQwySDgnISgOivlhjIEwaQaJEJrrN0=",
    version = "v0.0.0-20190313153728-d0100b6bd8b3",
)
go_deps.module(
    importpath = "golang.org/x/mod",
    sum = "h1:kQgndtyPBW/JIYERgdxfwMYh3AVStj88WQTlNDi2a+o=",
    version = "v0.6.0-dev.0.20220106191415-9b9b3d81d5e3",
)
go_deps.module(
    importpath = "golang.org/x/net",
    sum = "h1:20cMwl2fHAzkJMEA+8J4JgqBQcQGzbisXo31MIeenXI=",
    version = "v0.0.0-20210805182204-aaa1db679c0d",
)
go_deps.module(
    importpath = "golang.org/x/oauth2",
    sum = "h1:vEDujvNQGv4jgYKudGeI/+DAX4Jffq6hpD55MmoEvKs=",
    version = "v0.0.0-20180821212333-d2e6202438be",
)
go_deps.module(
    importpath = "golang.org/x/sync",
    sum = "h1:5KslGYwFpkhGh+Q16bwMP3cOontH8FOep7tGV86Y7SQ=",
    version = "v0.0.0-20210220032951-036812b2e83c",
)
go_deps.module(
    importpath = "golang.org/x/sys",
    sum = "h1:OH54vjqzRWmbJ62fjuhxy7AxFFgoHN0/DPc/UrL8cAs=",
    version = "v0.0.0-20220319134239-a9b59b0215f8",
)
go_deps.module(
    importpath = "golang.org/x/text",
    sum = "h1:aRYxNxv6iGQlyVaZmk6ZgYEDa+Jg18DxebPSrd6bg1M=",
    version = "v0.3.6",
)
go_deps.module(
    importpath = "golang.org/x/tools",
    sum = "h1:QjFRCZxdOhBJ/UNgnBZLbNV13DlbnK0quyivTnXJM20=",
    version = "v0.1.10",
)
go_deps.module(
    importpath = "golang.org/x/xerrors",
    sum = "h1:go1bK/D/BFZV2I8cIQd1NKEZ+0owSTG1fDTci4IqFcE=",
    version = "v0.0.0-20200804184101-5ec99f83aff1",
)
>>>>>>> 814f572d
use_repo(
    go_deps,
    "com_github_bazelbuild_buildtools",
    "com_github_bmatcuk_doublestar_v4",
    "com_github_fsnotify_fsnotify",
    "com_github_google_go_cmp",
    "com_github_pelletier_go_toml",
    "com_github_pmezard_go_difflib",
    "org_golang_x_mod",
    "org_golang_x_sync",
    "org_golang_x_tools",
    # Used internally by the go_deps module extension.
    "bazel_gazelle_go_repository_directives",
)<|MERGE_RESOLUTION|>--- conflicted
+++ resolved
@@ -21,218 +21,8 @@
     "bazel_gazelle_go_repository_tools",
 )
 
-<<<<<<< HEAD
-go_deps = use_extension("@gazelle//:extensions.bzl", "go_deps")
+go_deps = use_extension("//:extensions.bzl", "go_deps")
 go_deps.from_file(go_mod = "//:go.mod")
-=======
-go_deps = use_extension("//:extensions.bzl", "go_deps")
-go_deps.module(
-    importpath = "honnef.co/go/tools",
-    sum = "h1:/hemPrYIhOhy8zYrNj+069zDB68us2sMGsfkFJO0iZs=",
-    version = "v0.0.0-20190523083050-ea95bdfd59fc",
-)
-go_deps.module(
-    importpath = "github.com/bazelbuild/buildtools",
-    sum = "h1:ox8T5nCkvLflRgKZ6uzzdvLDN3gbNZBgLBqA5Xgn7QA=",
-    version = "v0.0.0-20220323134444-a9f46b2bb3de",
-    build_naming_convention = "go_default_library",
-)
-go_deps.module(
-    importpath = "github.com/bazelbuild/rules_go",
-    sum = "h1:8/MDe6zCE7nYKXhlbamM1izUgJjw2ce7M5kd4QKF/3Y=",
-    version = "v0.31.0",
-)
-go_deps.module(
-    importpath = "github.com/bmatcuk/doublestar/v4",
-    sum = "h1:X0krlUVAVmtr2cRoTqR8aDMrDqnB36ht8wpWTiQ3jsA=",
-    version = "v4.0.2",
-)
-go_deps.module(
-    importpath = "github.com/BurntSushi/toml",
-    sum = "h1:WXkYYl6Yr3qBf1K79EBnL4mak0OimBfB0XUf9Vl28OQ=",
-    version = "v0.3.1",
-)
-go_deps.module(
-    importpath = "github.com/census-instrumentation/opencensus-proto",
-    sum = "h1:glEXhBS5PSLLv4IXzLA5yPRVX4bilULVyxxbrfOtDAk=",
-    version = "v0.2.1",
-)
-go_deps.module(
-    importpath = "github.com/chzyer/logex",
-    sum = "h1:Swpa1K6QvQznwJRcfTfQJmTE72DqScAa40E+fbHEXEE=",
-    version = "v1.1.10",
-)
-go_deps.module(
-    importpath = "github.com/chzyer/readline",
-    sum = "h1:fY5BOSpyZCqRo5OhCuC+XN+r/bBCmeuuJtjz+bCNIf8=",
-    version = "v0.0.0-20180603132655-2972be24d48e",
-)
-go_deps.module(
-    importpath = "github.com/chzyer/test",
-    sum = "h1:q763qf9huN11kDQavWsoZXJNW3xEE4JJyHa5Q25/sd8=",
-    version = "v0.0.0-20180213035817-a1ea475d72b1",
-)
-go_deps.module(
-    importpath = "github.com/client9/misspell",
-    sum = "h1:ta993UF76GwbvJcIo3Y68y/M3WxlpEHPWIGDkJYwzJI=",
-    version = "v0.3.4",
-)
-go_deps.module(
-    importpath = "github.com/davecgh/go-spew",
-    sum = "h1:vj9j/u1bqnvCEfJOwUhtlOARqs3+rkHYY13jYWTU97c=",
-    version = "v1.1.1",
-)
-go_deps.module(
-    importpath = "github.com/envoyproxy/go-control-plane",
-    sum = "h1:4cmBvAEBNJaGARUEs3/suWRyfyBfhf7I60WBZq+bv2w=",
-    version = "v0.9.1-0.20191026205805-5f8ba28d4473",
-)
-go_deps.module(
-    importpath = "github.com/envoyproxy/protoc-gen-validate",
-    sum = "h1:EQciDnbrYxy13PgWoY8AqoxGiPrpgBZ1R8UNe3ddc+A=",
-    version = "v0.1.0",
-)
-go_deps.module(
-    importpath = "github.com/fsnotify/fsnotify",
-    sum = "h1:mZcQUHVQUQWoPXXtuf9yuEXKudkV2sx1E06UadKWpgI=",
-    version = "v1.5.1",
-)
-go_deps.module(
-    importpath = "github.com/golang/glog",
-    sum = "h1:VKtxabqXZkF25pY9ekfRL6a582T4P37/31XEstQ5p58=",
-    version = "v0.0.0-20160126235308-23def4e6c14b",
-)
-go_deps.module(
-    importpath = "github.com/golang/mock",
-    sum = "h1:G5FRp8JnTd7RQH5kemVNlMeyXQAztQ3mOWV95KxsXH8=",
-    version = "v1.1.1",
-)
-go_deps.module(
-    importpath = "github.com/golang/protobuf",
-    sum = "h1:JjCZWpVbqXDqFVmTfYWEVTMIYrL/NPdPSCHPJ0T/raM=",
-    version = "v1.4.3",
-)
-go_deps.module(
-    importpath = "github.com/google/go-cmp",
-    sum = "h1:81/ik6ipDQS2aGcBfIN5dHDB36BwrStyeAQquSYCV4o=",
-    version = "v0.5.7",
-)
-go_deps.module(
-    importpath = "github.com/pelletier/go-toml",
-    sum = "h1:tjENF6MfZAg8e4ZmZTeWaWiT2vXtsoO6+iuOjFhECwM=",
-    version = "v1.9.4",
-)
-go_deps.module(
-    importpath = "github.com/pmezard/go-difflib",
-    sum = "h1:4DBwDE0NGyQoBHbLQYPwSUPoCMWR5BEzIk/f1lZbAQM=",
-    version = "v1.0.0",
-)
-go_deps.module(
-    importpath = "github.com/prometheus/client_model",
-    sum = "h1:gQz4mCbXsO+nc9n1hCxHcGA3Zx3Eo+UHZoInFGUIXNM=",
-    version = "v0.0.0-20190812154241-14fe0d1b01d4",
-)
-go_deps.module(
-    importpath = "github.com/yuin/goldmark",
-    sum = "h1:OtISOGfH6sOWa1/qXqqAiOIAO6Z5J3AEAE18WAq6BiQ=",
-    version = "v1.4.0",
-)
-go_deps.module(
-    importpath = "cloud.google.com/go",
-    sum = "h1:e0WKqKTd5BnrG8aKH3J3h+QvEIQtSUcf2n5UZ5ZgLtQ=",
-    version = "v0.26.0",
-)
-go_deps.module(
-    importpath = "gopkg.in/check.v1",
-    sum = "h1:yhCVgyC4o1eVCa2tZl7eS0r+SDo693bJlVdllGtEeKM=",
-    version = "v0.0.0-20161208181325-20d25e280405",
-)
-go_deps.module(
-    importpath = "gopkg.in/yaml.v2",
-    sum = "h1:ZCJp+EgiOT7lHqUV2J862kp8Qj64Jo6az82+3Td9dZw=",
-    version = "v2.2.2",
-)
-go_deps.module(
-    importpath = "go.starlark.net",
-    sum = "h1:xwwDQW5We85NaTk2APgoN9202w/l0DVGp+GZMfsrh7s=",
-    version = "v0.0.0-20210223155950-e043a3d3c984",
-)
-go_deps.module(
-    importpath = "google.golang.org/appengine",
-    sum = "h1:/wp5JvzpHIxhs/dumFmF7BXTf3Z+dd4uXta4kVyO508=",
-    version = "v1.4.0",
-)
-go_deps.module(
-    importpath = "google.golang.org/genproto",
-    sum = "h1:+kGHl1aib/qcwaRi1CbqBZ1rk19r85MNUf8HaBghugY=",
-    version = "v0.0.0-20200526211855-cb27e3aa2013",
-)
-go_deps.module(
-    importpath = "google.golang.org/grpc",
-    sum = "h1:rRYRFMVgRv6E0D70Skyfsr28tDXIuuPZyWGMPdMcnXg=",
-    version = "v1.27.0",
-)
-go_deps.module(
-    importpath = "google.golang.org/protobuf",
-    sum = "h1:Ejskq+SyPohKW+1uil0JJMtmHCgJPJ/qWTxr8qp+R4c=",
-    version = "v1.25.0",
-)
-go_deps.module(
-    importpath = "golang.org/x/crypto",
-    sum = "h1:ObdrDkeb4kJdCP557AjRjq69pTHfNouLtWZG7j9rPN8=",
-    version = "v0.0.0-20191011191535-87dc89f01550",
-)
-go_deps.module(
-    importpath = "golang.org/x/exp",
-    sum = "h1:c2HOrn5iMezYjSlGPncknSEr/8x5LELb/ilJbXi9DEA=",
-    version = "v0.0.0-20190121172915-509febef88a4",
-)
-go_deps.module(
-    importpath = "golang.org/x/lint",
-    sum = "h1:XQyxROzUlZH+WIQwySDgnISgOivlhjIEwaQaJEJrrN0=",
-    version = "v0.0.0-20190313153728-d0100b6bd8b3",
-)
-go_deps.module(
-    importpath = "golang.org/x/mod",
-    sum = "h1:kQgndtyPBW/JIYERgdxfwMYh3AVStj88WQTlNDi2a+o=",
-    version = "v0.6.0-dev.0.20220106191415-9b9b3d81d5e3",
-)
-go_deps.module(
-    importpath = "golang.org/x/net",
-    sum = "h1:20cMwl2fHAzkJMEA+8J4JgqBQcQGzbisXo31MIeenXI=",
-    version = "v0.0.0-20210805182204-aaa1db679c0d",
-)
-go_deps.module(
-    importpath = "golang.org/x/oauth2",
-    sum = "h1:vEDujvNQGv4jgYKudGeI/+DAX4Jffq6hpD55MmoEvKs=",
-    version = "v0.0.0-20180821212333-d2e6202438be",
-)
-go_deps.module(
-    importpath = "golang.org/x/sync",
-    sum = "h1:5KslGYwFpkhGh+Q16bwMP3cOontH8FOep7tGV86Y7SQ=",
-    version = "v0.0.0-20210220032951-036812b2e83c",
-)
-go_deps.module(
-    importpath = "golang.org/x/sys",
-    sum = "h1:OH54vjqzRWmbJ62fjuhxy7AxFFgoHN0/DPc/UrL8cAs=",
-    version = "v0.0.0-20220319134239-a9b59b0215f8",
-)
-go_deps.module(
-    importpath = "golang.org/x/text",
-    sum = "h1:aRYxNxv6iGQlyVaZmk6ZgYEDa+Jg18DxebPSrd6bg1M=",
-    version = "v0.3.6",
-)
-go_deps.module(
-    importpath = "golang.org/x/tools",
-    sum = "h1:QjFRCZxdOhBJ/UNgnBZLbNV13DlbnK0quyivTnXJM20=",
-    version = "v0.1.10",
-)
-go_deps.module(
-    importpath = "golang.org/x/xerrors",
-    sum = "h1:go1bK/D/BFZV2I8cIQd1NKEZ+0owSTG1fDTci4IqFcE=",
-    version = "v0.0.0-20200804184101-5ec99f83aff1",
-)
->>>>>>> 814f572d
 use_repo(
     go_deps,
     "com_github_bazelbuild_buildtools",
