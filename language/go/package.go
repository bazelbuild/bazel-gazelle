--- conflicted
+++ resolved
@@ -32,21 +32,13 @@
 // goPackage contains metadata for a set of .go and .proto files that can be
 // used to generate Go rules.
 type goPackage struct {
-<<<<<<< HEAD
-	name, dir, rel  string
-	library, binary goTarget
-	tests           []goTarget
-	proto           protoTarget
-	hasTestdata     bool
-	importPath      string
-=======
 	name, dir, rel        string
 	library, binary, test goTarget
+  tests                 []goTarget
 	proto                 protoTarget
 	hasTestdata           bool
 	hasMainFunction       bool
 	importPath            string
->>>>>>> 2f257dc0
 }
 
 // goTarget contains information used to generate an individual Go rule
